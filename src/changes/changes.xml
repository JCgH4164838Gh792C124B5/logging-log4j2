--- conflicted
+++ resolved
@@ -31,13 +31,11 @@
          - "remove" - Removed
     -->
     <release version="2.9.0" date="2017-MM-DD" description="GA Release 2.9.0">
-<<<<<<< HEAD
       <action issue="LOG4J2-1958" dev="mikes" type="update">
         Deprecate SerializedLayout and remove it as default.
-=======
+      </action>
       <action issue="LOG4J2-1766" dev="ggregory" type="add" due-to="Pierrick HYMBERT">
         Temporary compress directory during rollover (#88).
->>>>>>> a5a95886
       </action>
       <action issue="LOG4J2-1950" dev="ggregory" type="update" due-to="Pierrick HYMBERT">
         Fix docker build with jdk9 requirements (#84).
